--- conflicted
+++ resolved
@@ -29,18 +29,13 @@
 /* Uncomment this line if you want to run AFQP tests only. */
 /* #define testrunnerAFQP_ENABLED */
 
-<<<<<<< HEAD
 #define testrunnerUNSUPPORTED                       0
-=======
-#define testrunnerUNSUPPORTED                         0
->>>>>>> b1470243
 
 /* Unsupported tests */
 #define testrunnerFULL_OTA_CBOR_ENABLED               testrunnerUNSUPPORTED
 #define testrunnerFULL_POSIX_ENABLED                  testrunnerUNSUPPORTED
 
 /* Enable tests by setting defines to 1 */
-<<<<<<< HEAD
 #define testrunnerFULL_OTA_AGENT_ENABLED            0
 #define testrunnerFULL_OTA_PAL_ENABLED              0
 #define testrunnerFULL_MQTT_ALPN_ENABLED            0
@@ -67,31 +62,6 @@
 #define testrunnerFULL_LINEAR_CONTAINERS_ENABLED    0
 #define testrunnerUTIL_PLATFORM_THREADS_ENABLED     0
 #define testrunnerFULL_SERIALIZER_ENABLED           0
-=======
-#define testrunnerFULL_OTA_AGENT_ENABLED              0
-#define testrunnerFULL_OTA_PAL_ENABLED                0
-#define testrunnerFULL_MQTT_ALPN_ENABLED              0
-#define testrunnerFULL_PKCS11_ENABLED                 0
-#define testrunnerFULL_CRYPTO_ENABLED                 0
-#define testrunnerFULL_MQTT_STRESS_TEST_ENABLED       0
-#define testrunnerFULL_MQTT_AGENT_ENABLED             0
-#define testrunnerFULL_TCP_ENABLED                    1
-#define testrunnerFULL_GGD_ENABLED                    0
-#define testrunnerFULL_GGD_HELPER_ENABLED             0
-#define testrunnerFULL_SHADOW_ENABLED                 0
-#define testrunnerFULL_SHADOWv4_ENABLED               0
-#define testrunnerFULL_MQTTv4_ENABLED                 0
-#define testrunnerFULL_WIFI_ENABLED                   0
-#define testrunnerFULL_MEMORYLEAK_ENABLED             0
-#define testrunnerFULL_TLS_ENABLED                    0
-#define testrunnerFULL_BLE_END_TO_END_TEST_ENABLED    0
-#define testrunnerFULL_BLE_ENABLED                    0
-#define testrunnerFULL_WIFI_PROVISIONING_ENABLED      0
-#define testrunnerUTIL_PLATFORM_CLOCK_ENABLED         0
-#define testrunnerFULL_LINEAR_CONTAINERS_ENABLED      0
-#define testrunnerUTIL_PLATFORM_THREADS_ENABLED       0
-#define testrunnerFULL_SERIALIZER_ENABLED             0
-#define testrunnerFULL_HTTPS_CLIENT_ENABLED           0
->>>>>>> b1470243
+#define testrunnerFULL_HTTPS_CLIENT_ENABLED         0
 
 #endif /* AWS_TEST_RUNNER_CONFIG_H */