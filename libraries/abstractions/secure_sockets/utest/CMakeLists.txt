--- conflicted
+++ resolved
@@ -7,27 +7,16 @@
 # =====================  Create your mock here  (edit)  ========================
 
 # list the files to mock here
-<<<<<<< HEAD
-    list(APPEND mock_list
-                "${kernel_dir}/include/task.h"
-                "${kernel_dir}/include/portable.h"
-                "${AFR_MODULES_DIR}/logging/include/iot_logging_task.h"
-                "${freertos_plus_dir}/standard/tls/include/iot_tls.h"
-                "${3rdparty_dir}/lwip/src/include/lwip/sockets.h"
-                "${3rdparty_dir}/lwip/src/include/lwip/ip_addr.h"
-                "${3rdparty_dir}/lwip/src/include/lwip/dns.h"
-            )
-=======
 list(APPEND mock_list
             "${kernel_dir}/include/task.h"
             "${kernel_dir}/include/portable.h"
-            "${common_dir}/include/iot_logging_task.h"
+            "${AFR_MODULES_DIR}/logging/include/iot_logging_task.h"
             "${freertos_plus_dir}/standard/tls/include/iot_tls.h"
             "${3rdparty_dir}/lwip/src/include/lwip/sockets.h"
             "${3rdparty_dir}/lwip/src/include/lwip/ip_addr.h"
             "${3rdparty_dir}/lwip/src/include/lwip/dns.h"
         )
->>>>>>> 95d73b9a
+        
 # list the directories your mocks need
 list(APPEND mock_include_list
             "${CMAKE_CURRENT_LIST_DIR}/include"
@@ -67,19 +56,6 @@
 # =====================  Create UnitTest Code here (edit)  =====================
 
 # list the directories your test needs to include
-<<<<<<< HEAD
-    list(APPEND test_include_directories
-                ../include
-                "${3rdparty_dir}/lwip/src/include/lwip"
-                "${3rdparty_dir}/lwip/src/include"
-                "${3rdparty_dir}/lwip/contrib/ports/unix/lib"
-                "${3rdparty_dir}/lwip/contrib/ports/unix/port/include"
-                "${AFR_ROOT_DIR}/libraries/freertos_plus/standard/tls/include"
-                "${AFR_ROOT_DIR}/libraries/c_sdk/standard/common/include"
-                "${CMAKE_CURRENT_LIST_DIR}/include"
-                "${AFR_MODULES_DIR}/logging/include"
-            )
-=======
 list(APPEND test_include_directories
             ../include
             "${3rdparty_dir}/lwip/src/include/lwip"
@@ -89,8 +65,8 @@
             "${AFR_ROOT_DIR}/libraries/freertos_plus/standard/tls/include"
             "${AFR_ROOT_DIR}/libraries/c_sdk/standard/common/include"
             "${CMAKE_CURRENT_LIST_DIR}/include"
+            "${AFR_MODULES_DIR}/logging/include"
         )
->>>>>>> 95d73b9a
 
 # =============================  (end edit)  ===================================
 
