--- conflicted
+++ resolved
@@ -165,11 +165,7 @@
 
 /* Create a semaphore to sync all Echo task(s). */
 static SemaphoreHandle_t EchoSingleSemaphore;
-<<<<<<< HEAD
 BaseType_t xSuccess[ echoNUM_ECHO_CLIENTS ];
-=======
-
->>>>>>> 4e8219e0
 
 int vStartTCPEchoClientTasks_SingleTasks( bool awsIotMqttMode,
                                           const char * pIdentifier,
@@ -178,11 +174,7 @@
                                           const IotNetworkInterface_t * pNetworkInterface )
 {
     BaseType_t xX;
-<<<<<<< HEAD
     BaseType_t TaskCompleteCounter, SuccessfulConnections = 0;
-=======
-    BaseType_t TaskCompleteCounter;
->>>>>>> 4e8219e0
     char cNameBuffer[ echoMAX_TASK_NAME_LENGTH ];
     float SuccessPercent = 0;
 
@@ -218,7 +210,6 @@
         TaskCompleteCounter++;
     }
 
-<<<<<<< HEAD
     xX = 0;
 
     /* Count the number of successes. */
@@ -240,10 +231,6 @@
         /* Number of successful connections less than threshold. Return Failure. */
         return EXIT_FAILURE;
     }
-=======
-    /* Return Success. */
-    return EXIT_SUCCESS;
->>>>>>> 4e8219e0
 }
 /*-----------------------------------------------------------*/
 
@@ -260,11 +247,7 @@
     char * pcReceivedString;
     TickType_t xTimeOnEntering;
     BaseType_t lConnectionCount;
-<<<<<<< HEAD
     const BaseType_t lMaxConnectionCount = echoMAXIMUM_CONNECTION_COUNT;
-=======
-    const BaseType_t lMaxConnectionCount = 10;
->>>>>>> 4e8219e0
 
     #if ( ipconfigUSE_TCP_WIN == 1 )
         WinProperties_t xWinProps;
