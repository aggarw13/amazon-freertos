# BLE Gatt Server demo
# Only build on boards that support BLE.
afr_demo_module(ble)

afr_set_demo_metadata(ID "BLE_GATT_SERVER_DEMO")
afr_set_demo_metadata(DESCRIPTION "An example that demonstrates creating and running a BLE GATT Server")
afr_set_demo_metadata(DISPLAY_NAME "BLE GATT Server Demo")

afr_module_sources(
    ${AFR_CURRENT_MODULE}
    INTERFACE
        "${AFR_DEMOS_DIR}/include/aws_ble_gatt_server_demo.h"
        "${CMAKE_CURRENT_LIST_DIR}/aws_ble_gatt_server_demo.c"
        # Todo: Needed for Console. Fix this. BLE requires this header, but it doesn't take data from numericComparision demo.
        "${AFR_DEMOS_DIR}/include/iot_ble_numericComparison.h"
)
afr_module_dependencies(
    ${AFR_CURRENT_MODULE}
    INTERFACE
        AFR::ble
)

if( EXISTS ${CMAKE_CURRENT_LIST_DIR}/mqtt_ble )
    afr_add_subdirectory("${CMAKE_CURRENT_LIST_DIR}/mqtt_ble")
endif()
<<<<<<< HEAD

if( EXISTS ${CMAKE_CURRENT_LIST_DIR}/shadow_ble )
    afr_add_subdirectory("${CMAKE_CURRENT_LIST_DIR}/shadow_ble")
endif()
=======
>>>>>>> 0992b475

# BLE Number Comparison Demo
# Only build on boards that support BLE.
# We don't display the demo below in AFR console
if(AFR_METADATA_MODE)
    return()
endif()
afr_demo_module(ble_numeric_comparison)

afr_module_sources(
    ${AFR_CURRENT_MODULE}
    INTERFACE
        "${AFR_DEMOS_DIR}/include/iot_ble_numericComparison.h"
        "${CMAKE_CURRENT_LIST_DIR}/iot_ble_numericComparison.c"
)
afr_module_dependencies(
    ${AFR_CURRENT_MODULE}
    INTERFACE
        AFR::ble
)<|MERGE_RESOLUTION|>--- conflicted
+++ resolved
@@ -23,13 +23,6 @@
 if( EXISTS ${CMAKE_CURRENT_LIST_DIR}/mqtt_ble )
     afr_add_subdirectory("${CMAKE_CURRENT_LIST_DIR}/mqtt_ble")
 endif()
-<<<<<<< HEAD
-
-if( EXISTS ${CMAKE_CURRENT_LIST_DIR}/shadow_ble )
-    afr_add_subdirectory("${CMAKE_CURRENT_LIST_DIR}/shadow_ble")
-endif()
-=======
->>>>>>> 0992b475
 
 # BLE Number Comparison Demo
 # Only build on boards that support BLE.
